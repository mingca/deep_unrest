--- conflicted
+++ resolved
@@ -10,11 +10,7 @@
 #
 # It's strongly recommended that you check this file into your version control system.
 
-<<<<<<< HEAD
-ActiveRecord::Schema.define(version: 2017_11_12_194854) do
-=======
 ActiveRecord::Schema.define(version: 2019_06_20_160730) do
-
   create_table "activities", force: :cascade do |t|
     t.string "user_type"
     t.integer "user_id"
@@ -26,7 +22,6 @@
     t.index ["target_type", "target_id"], name: "index_activities_on_target_type_and_target_id"
     t.index ["user_type", "user_id"], name: "index_activities_on_user_type_and_user_id"
   end
->>>>>>> 084c81b3
 
   create_table "admins", force: :cascade do |t|
     t.string "provider", default: "email", null: false
